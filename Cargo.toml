--- conflicted
+++ resolved
@@ -12,15 +12,10 @@
 resolver = "2"
 
 [workspace.dependencies]
-<<<<<<< HEAD
 # Make it easy to test web-transport changes
-web-transport = { path = "../web-transport-rs/web-transport", version = "0.2.2" }
-web-transport-quinn = { path = "../web-transport-rs/web-transport-quinn", version = "0.2.2" }
-=======
-web-transport = "0.3"
+web-transport = { path = "../web-transport-rs/web-transport", version = "0.3" }
 env_logger = "0.11"
 log = { version = "0.4", features = ["std"] }
->>>>>>> 37812879
 
 # Use debug symbols in production until things are more stable
 [profile.release]
