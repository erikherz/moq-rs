use anyhow::{self, Context};
use bytes::{Buf, Bytes};
use moq_transfork::prelude::*;
use mp4::{self, ReadBox, TrackType};
use std::cmp::max;
use std::collections::HashMap;
use std::io::Cursor;

pub struct Media {
	// Broadcast based on their track ID.
	tracks: HashMap<u32, Track>,

	// The full broadcast of tracks
	broadcast: BroadcastWriter,

	// The init and catalog tracks
	init: TrackWriter,
	catalog: TrackWriter,

	// The ftyp and moov atoms at the start of the file.
	ftyp: Option<Bytes>,
	moov: Option<mp4::MoovBox>,

	// The current track name
	current: Option<u32>,
}

impl Media {
	pub fn new(mut broadcast: BroadcastWriter) -> anyhow::Result<Self> {
		let catalog = broadcast.create(".catalog", 0).build().context("broadcast closed")?;
		let init = broadcast.create("0.mp4", 1).build().context("broadcast closed")?;

		Ok(Media {
			tracks: Default::default(),
			broadcast,
			catalog,
			init,
			ftyp: None,
			moov: None,
			current: None,
		})
	}

	// Parse the input buffer, reading any full atoms we can find.
	// Keep appending more data and calling parse.
	pub fn parse<B: Buf>(&mut self, buf: &mut B) -> anyhow::Result<()> {
		while self.parse_atom(buf)? {}
		Ok(())
	}

	fn parse_atom<B: Buf>(&mut self, buf: &mut B) -> anyhow::Result<bool> {
		let atom = match next_atom(buf)? {
			Some(atom) => atom,
			None => return Ok(false),
		};

		let mut reader = Cursor::new(&atom);
		let header = mp4::BoxHeader::read(&mut reader)?;

		match header.name {
			mp4::BoxType::FtypBox => {
				if self.ftyp.is_some() {
					anyhow::bail!("multiple ftyp atoms");
				}

				// Save the ftyp atom for later.
				self.ftyp = Some(atom)
			}
			mp4::BoxType::MoovBox => {
				if self.moov.is_some() {
					anyhow::bail!("multiple moov atoms");
				}

				// Parse the moov box so we can detect the timescales for each track.
				let moov = mp4::MoovBox::read_box(&mut reader, header.size)?;

				self.setup(&moov, atom)?;
				self.moov = Some(moov);
			}
			mp4::BoxType::MoofBox => {
				let moof = mp4::MoofBox::read_box(&mut reader, header.size)?;

				// Process the moof.
				let fragment = Fragment::new(moof)?;

				if fragment.keyframe {
					// Gross but thanks to rust we have to do a separate hashmap lookup
					if self
						.tracks
						.get(&fragment.track)
						.context("failed to find track")?
						.handler == TrackType::Video
					{
						// Start a new group for the keyframe.
						for track in self.tracks.values_mut() {
							track.end_group();
						}
					}
				}

				// Get the track for this moof.
				let track = self.tracks.get_mut(&fragment.track).context("failed to find track")?;

				// Save the track ID for the next iteration, which must be a mdat.
				anyhow::ensure!(self.current.is_none(), "multiple moof atoms");
				self.current.replace(fragment.track);

				// Publish the moof header, creating a new segment if it's a keyframe.
				track.header(atom).context("failed to publish moof")?;
			}
			mp4::BoxType::MdatBox => {
				// Get the track ID from the previous moof.
				let track = self.current.take().context("missing moof")?;
				let track = self.tracks.get_mut(&track).context("failed to find track")?;

				// Publish the mdat atom.
				track.data(atom).context("failed to publish mdat")?;
			}

			_ => {
				// Skip unknown atoms
			}
		}

		Ok(true)
	}

	fn setup(&mut self, moov: &mp4::MoovBox, raw: Bytes) -> anyhow::Result<()> {
<<<<<<< HEAD
		// Create a track for each track in the moov
		for trak in &moov.traks {
			let id = trak.tkhd.track_id;
			let name = format!("{}.m4s", id);

			let handler = (&trak.mdia.hdlr.handler_type).try_into()?;

			// Change the track priority based on the media type
			let priority = match handler {
				TrackType::Video => 4,
				TrackType::Audio => 3,
				TrackType::Subtitle => 2,
			};

			// Store the track publisher in a map so we can update it later.
			let track = self
				.broadcast
				.create(&name, priority)
				.build()
				.context("broadcast closed")?;
			let track = Track::new(track, handler);
			self.tracks.insert(id, track);
		}

=======
>>>>>>> 37812879
		// Combine the ftyp+moov atoms into a single object.
		let mut init = self.ftyp.clone().context("missing ftyp")?.to_vec();
		init.extend_from_slice(&raw);

		// Create the catalog track with a single segment.
		self.init.append()?.write(init.into())?;

		let mut tracks = Vec::new();

		// Produce the catalog
		for trak in &moov.traks {
			let id = trak.tkhd.track_id;
			let name = format!("{}.m4s", id);

			let timescale = track_timescale(moov, id);
			let handler = (&trak.mdia.hdlr.handler_type).try_into()?;

			let mut selection_params = moq_catalog::SelectionParam::default();

			let mut track = moq_catalog::Track {
				init_track: Some(self.init.name.clone()),
				name: name.clone(),
				namespace: Some(self.broadcast.namespace.clone()),
				packaging: Some(moq_catalog::TrackPackaging::Cmaf),
				render_group: Some(1),
				..Default::default()
			};

			let stsd = &trak.mdia.minf.stbl.stsd;

			if let Some(avc1) = &stsd.avc1 {
				// avc1[.PPCCLL]
				//
				// let profile = 0x64;
				// let constraints = 0x00;
				// let level = 0x1f;
				let profile = avc1.avcc.avc_profile_indication;
				let constraints = avc1.avcc.profile_compatibility; // Not 100% certain here, but it's 0x00 on my current test video
				let level = avc1.avcc.avc_level_indication;

				let width = avc1.width;
				let height = avc1.height;

				let codec = rfc6381_codec::Codec::avc1(profile, constraints, level);
				let codec_str = codec.to_string();

				selection_params.codec = Some(codec_str);
				selection_params.width = Some(width.into());
				selection_params.height = Some(height.into());
			} else if let Some(_hev1) = &stsd.hev1 {
				// TODO https://github.com/gpac/mp4box.js/blob/325741b592d910297bf609bc7c400fc76101077b/src/box-codecs.js#L106
				anyhow::bail!("HEVC not yet supported")
			} else if let Some(mp4a) = &stsd.mp4a {
				let desc = &mp4a
					.esds
					.as_ref()
					.context("missing esds box for MP4a")?
					.es_desc
					.dec_config;
				let codec_str = format!("mp4a.{:02x}.{}", desc.object_type_indication, desc.dec_specific.profile);

				selection_params.codec = Some(codec_str);
				selection_params.channel_config = Some(mp4a.channelcount.to_string());
				selection_params.samplerate = Some(mp4a.samplerate.value().into());

				let bitrate = max(desc.max_bitrate, desc.avg_bitrate);
				if bitrate > 0 {
					selection_params.bitrate = Some(bitrate);
				}
			} else if let Some(vp09) = &stsd.vp09 {
				// https://github.com/gpac/mp4box.js/blob/325741b592d910297bf609bc7c400fc76101077b/src/box-codecs.js#L238
				let vpcc = &vp09.vpcc;
				let codec_str = format!("vp09.0.{:02x}.{:02x}.{:02x}", vpcc.profile, vpcc.level, vpcc.bit_depth);

				selection_params.codec = Some(codec_str);
				selection_params.width = Some(vp09.width.into());
				selection_params.height = Some(vp09.height.into());

				// TODO Test if this actually works; I'm just guessing based on mp4box.js
				anyhow::bail!("VP9 not yet supported")
			} else {
				// TODO add av01 support: https://github.com/gpac/mp4box.js/blob/325741b592d910297bf609bc7c400fc76101077b/src/box-codecs.js#L251
				anyhow::bail!("unknown codec for track: {}", trak.tkhd.track_id);
			}

			track.selection_params = selection_params;

			tracks.push(track);

			// Store the track publisher in a map so we can update it later.
			let track = self.broadcast.create(&name).context("broadcast closed")?;
			let track = Track::new(track, handler, timescale);
			self.tracks.insert(id, track);
		}

		let catalog = moq_catalog::Root {
			version: 1,
			streaming_format: 1,
			streaming_format_version: "0.2".to_string(),
			streaming_delta_updates: true,
			common_track_fields: moq_catalog::CommonTrackFields::from_tracks(&mut tracks),
			tracks,
		};

<<<<<<< HEAD
		tracing::info!(?catalog);
		let catalog = serde_json::to_string(&catalog)?;
=======
		let catalog_str = serde_json::to_string_pretty(&catalog)?;

		log::info!("catalog: {}", catalog_str);
>>>>>>> 37812879

		// Create a single fragment for the segment.
		self.catalog.append()?.write(catalog.into())?;

		Ok(())
	}
}

// Find the next full atom in the buffer.
// TODO return the amount of data still needed in Err?
fn next_atom<B: Buf>(buf: &mut B) -> anyhow::Result<Option<Bytes>> {
	let mut peek = Cursor::new(buf.chunk());

	if peek.remaining() < 8 {
		if buf.remaining() != buf.chunk().len() {
			// TODO figure out a way to peek at the first 8 bytes
			anyhow::bail!("TODO: vectored Buf not yet supported");
		}

		return Ok(None);
	}

	// Convert the first 4 bytes into the size.
	let size = peek.get_u32();
	let _type = peek.get_u32();

	let size = match size {
		// Runs until the end of the file.
		0 => anyhow::bail!("TODO: unsupported EOF atom"),

		// The next 8 bytes are the extended size to be used instead.
		1 => {
			let size_ext = peek.get_u64();
			anyhow::ensure!(size_ext >= 16, "impossible extended box size: {}", size_ext);
			size_ext as usize
		}

		2..=7 => {
			anyhow::bail!("impossible box size: {}", size)
		}

		size => size as usize,
	};

	if buf.remaining() < size {
		return Ok(None);
	}

	let atom = buf.copy_to_bytes(size);

	Ok(Some(atom))
}

struct Track {
	// The track we're producing
	track: TrackWriter,

	// The current segment
	current: Option<GroupWriter>,

	// The type of track, ex. "vide" or "soun"
	handler: TrackType,
}

impl Track {
	fn new(track: TrackWriter, handler: TrackType) -> Self {
		Self {
			track,
			current: None,
			handler,
		}
	}

	pub fn header(&mut self, raw: Bytes) -> anyhow::Result<()> {
		if let Some(current) = self.current.as_mut() {
			// Use the existing segment
			current.write(raw)?;
			return Ok(());
		}

		// Otherwise make a new segment
		let mut segment = self.track.append()?;

		// Write the fragment in it's own object.
		segment.write(raw)?;

		// Save for the next iteration
		self.current = Some(segment);

		Ok(())
	}

	pub fn data(&mut self, raw: Bytes) -> anyhow::Result<()> {
		let segment = self.current.as_mut().context("missing current fragment")?;
		segment.write(raw)?;

		Ok(())
	}

	pub fn end_group(&mut self) {
		self.current = None;
	}
}

struct Fragment {
	// The track for this fragment.
	track: u32,

	// True if this fragment is a keyframe.
	keyframe: bool,
}

impl Fragment {
	fn new(moof: mp4::MoofBox) -> anyhow::Result<Self> {
		// We can't split the mdat atom, so this is impossible to support
		anyhow::ensure!(moof.trafs.len() == 1, "multiple tracks per moof atom");
		let track = moof.trafs[0].tfhd.track_id;

		// Detect if we should start a new segment.
		let keyframe = sample_keyframe(&moof);

		Ok(Self { track, keyframe })
	}
}

fn sample_keyframe(moof: &mp4::MoofBox) -> bool {
	for traf in &moof.trafs {
		// TODO trak default flags if this is None
		let default_flags = traf.tfhd.default_sample_flags.unwrap_or_default();
		let trun = match &traf.trun {
			Some(t) => t,
			None => return false,
		};

		for i in 0..trun.sample_count {
			let mut flags = match trun.sample_flags.get(i as usize) {
				Some(f) => *f,
				None => default_flags,
			};

			if i == 0 && trun.first_sample_flags.is_some() {
				flags = trun.first_sample_flags.unwrap();
			}

			// https://chromium.googlesource.com/chromium/src/media/+/master/formats/mp4/track_run_iterator.cc#177
			let keyframe = (flags >> 24) & 0x3 == 0x2; // kSampleDependsOnNoOther
			let non_sync = (flags >> 16) & 0x1 == 0x1; // kSampleIsNonSyncSample

			if keyframe && !non_sync {
				return true;
			}
		}
	}

	false
}<|MERGE_RESOLUTION|>--- conflicted
+++ resolved
@@ -126,33 +126,6 @@
 	}
 
 	fn setup(&mut self, moov: &mp4::MoovBox, raw: Bytes) -> anyhow::Result<()> {
-<<<<<<< HEAD
-		// Create a track for each track in the moov
-		for trak in &moov.traks {
-			let id = trak.tkhd.track_id;
-			let name = format!("{}.m4s", id);
-
-			let handler = (&trak.mdia.hdlr.handler_type).try_into()?;
-
-			// Change the track priority based on the media type
-			let priority = match handler {
-				TrackType::Video => 4,
-				TrackType::Audio => 3,
-				TrackType::Subtitle => 2,
-			};
-
-			// Store the track publisher in a map so we can update it later.
-			let track = self
-				.broadcast
-				.create(&name, priority)
-				.build()
-				.context("broadcast closed")?;
-			let track = Track::new(track, handler);
-			self.tracks.insert(id, track);
-		}
-
-=======
->>>>>>> 37812879
 		// Combine the ftyp+moov atoms into a single object.
 		let mut init = self.ftyp.clone().context("missing ftyp")?.to_vec();
 		init.extend_from_slice(&raw);
@@ -167,7 +140,6 @@
 			let id = trak.tkhd.track_id;
 			let name = format!("{}.m4s", id);
 
-			let timescale = track_timescale(moov, id);
 			let handler = (&trak.mdia.hdlr.handler_type).try_into()?;
 
 			let mut selection_params = moq_catalog::SelectionParam::default();
@@ -175,7 +147,7 @@
 			let mut track = moq_catalog::Track {
 				init_track: Some(self.init.name.clone()),
 				name: name.clone(),
-				namespace: Some(self.broadcast.namespace.clone()),
+				namespace: Some(self.broadcast.name.clone()),
 				packaging: Some(moq_catalog::TrackPackaging::Cmaf),
 				render_group: Some(1),
 				..Default::default()
@@ -242,9 +214,21 @@
 
 			tracks.push(track);
 
+			// Change the track priority based on the media type
+			let priority = match handler {
+				TrackType::Video => 4,
+				TrackType::Audio => 3,
+				TrackType::Subtitle => 2,
+			};
+
 			// Store the track publisher in a map so we can update it later.
-			let track = self.broadcast.create(&name).context("broadcast closed")?;
-			let track = Track::new(track, handler, timescale);
+			let track = self
+				.broadcast
+				.create(&name, priority)
+				.build()
+				.context("broadcast closed")?;
+
+			let track = Track::new(track, handler);
 			self.tracks.insert(id, track);
 		}
 
@@ -257,14 +241,9 @@
 			tracks,
 		};
 
-<<<<<<< HEAD
-		tracing::info!(?catalog);
-		let catalog = serde_json::to_string(&catalog)?;
-=======
-		let catalog_str = serde_json::to_string_pretty(&catalog)?;
-
-		log::info!("catalog: {}", catalog_str);
->>>>>>> 37812879
+		let catalog = serde_json::to_string_pretty(&catalog)?;
+
+		log::info!("catalog: {}", catalog);
 
 		// Create a single fragment for the segment.
 		self.catalog.append()?.write(catalog.into())?;
